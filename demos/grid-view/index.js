import _ from 'underscore';
import $ from 'jquery';
import Backbone from 'backbone';
import { GridView } from '../../js/vnext/grid-view.js';
import './index.less';
import bodyTemplate from './body-template.jade';
import 'bootstrap-webpack';

class CustomView extends Backbone.View {
  events() {
    return {
      'click h2': () => console.log('click'),
    };
  }
  render() {
    this.$el.html('<h2>Custom View</h2>');
    return this;
  }
}

window.customView = new CustomView().render();


window.gridViewEl = new GridView({
  el: '.container-element-viewport',
  viewport: '.container-element-viewport',
  stickyHeader: true,
  virtualized: true,
}).set({
  dataSource: {
    type: 'odata',
    url: 'http://services.odata.org/V4/Northwind/Northwind.svc/Orders',
  },
  selection: true,
<<<<<<< HEAD
  rows: {
    headRows: [{
      view: window.customView,
    },
    'column-header-rows',
    ],
  },
=======
  columns: [{
    name: 'Group 0',
    html: '<i>Group 0</i>',
    columns: [{
      name: 'CustomerID',
      bodyTemplate: bodyTemplate,
    },{
      name: 'OrderID',
    }], 
  },{
    name: 'ShipCity',
  }],
>>>>>>> a7cb2510
}).render();

window.gridViewWin = new GridView({
  el: '.container-window-viewport',
  stickyHeader: {
    offset() {
      return $('.navbar-container').height();
    },
  },
  virtualized: true,
}).set({
  dataSource: {
    type: 'odata',
    url: 'http://services.odata.org/V4/Northwind/Northwind.svc/Orders',
  },
  selection: { single: true },
}).render();
<|MERGE_RESOLUTION|>--- conflicted
+++ resolved
@@ -1,9 +1,11 @@
 import _ from 'underscore';
 import $ from 'jquery';
 import Backbone from 'backbone';
+
 import { GridView } from '../../js/vnext/grid-view.js';
+import bodyTemplate from './body-template.jade';
+
 import './index.less';
-import bodyTemplate from './body-template.jade';
 import 'bootstrap-webpack';
 
 class CustomView extends Backbone.View {
@@ -32,15 +34,6 @@
     url: 'http://services.odata.org/V4/Northwind/Northwind.svc/Orders',
   },
   selection: true,
-<<<<<<< HEAD
-  rows: {
-    headRows: [{
-      view: window.customView,
-    },
-    'column-header-rows',
-    ],
-  },
-=======
   columns: [{
     name: 'Group 0',
     html: '<i>Group 0</i>',
@@ -53,7 +46,6 @@
   },{
     name: 'ShipCity',
   }],
->>>>>>> a7cb2510
 }).render();
 
 window.gridViewWin = new GridView({
@@ -70,4 +62,11 @@
     url: 'http://services.odata.org/V4/Northwind/Northwind.svc/Orders',
   },
   selection: { single: true },
+  rows: {
+    headRows: [{
+      view: window.customView,
+    },
+    'column-header-rows',
+    ],
+  },
 }).render();
