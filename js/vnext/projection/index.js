--- conflicted
+++ resolved
@@ -1,9 +1,4 @@
-<<<<<<< HEAD
 export { dataSource } from './data-source.js';
-=======
-export { odata } from './odata.js';
-export { jsdata } from './jsdata.js';
->>>>>>> a7cb2510
 export { selection } from './selection.js';
 export { columns } from './columns.js';
 export { rows } from './rows.js';
