import _ from 'underscore';

<<<<<<< HEAD
export const jsdata = {
  findAll({
    query,
    entity,
    options,
    skip,
    take,
    filter,
    orderby = [],
    select = [],
  } = {}) {
    const op = {};
=======
/**
* jsdata data source.
*
*/
export function jsdata ({
  query,
  entity,
  options,
  skip,
  take,
  filter,
  orderby = [],
  select = [],
} = {}) {
  const op = {};
>>>>>>> afdeb3d1

    if (take) {
      op.limit = take;
    }

    if (skip) {
      op.offset = skip;
    }

    if (filter) {
      op.where = filter;
    }

    if (query) {
      op.query = query;
    }

    if (orderby && orderby.length) {
      op.orderby = _.map(orderby, ({ key, direction }) => [key, direction > 0 ? 'ASC' : 'DESC']);
    }

    return entity.findAll(op, _.defaults(options, { all: true }))
      .then(function(data) {
        return { items: data };
      });
  },
};
<|MERGE_RESOLUTION|>--- conflicted
+++ resolved
@@ -1,6 +1,9 @@
 import _ from 'underscore';
 
-<<<<<<< HEAD
+/**
+* jsdata data source.
+*
+*/
 export const jsdata = {
   findAll({
     query,
@@ -13,23 +16,6 @@
     select = [],
   } = {}) {
     const op = {};
-=======
-/**
-* jsdata data source.
-*
-*/
-export function jsdata ({
-  query,
-  entity,
-  options,
-  skip,
-  take,
-  filter,
-  orderby = [],
-  select = [],
-} = {}) {
-  const op = {};
->>>>>>> afdeb3d1
 
     if (take) {
       op.limit = take;
