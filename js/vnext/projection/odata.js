--- conflicted
+++ resolved
@@ -34,16 +34,6 @@
     op.$orderby = key + ' ' + (dir > 0 ? 'asc' : 'desc');
   }
 
-<<<<<<< HEAD
-	return new Promise((resolve, reject) => {
-		$.getJSON(_.result(op, 'url'), _.omit(op, 'url'))
-		.success(resolve)
-		.fail((jqXHR, textStatus, errorThrown) => {
-			reject(new Error(errorThrown));
-		});
-	}).then(_.property('value'));
-};
-=======
   return new Promise((resolve, reject) => {
     $.getJSON(_.result(op, 'url'), _.omit(op, 'url'))
       .success(resolve)
@@ -52,4 +42,4 @@
       });
   }).then(_.property('value'));
 }
->>>>>>> b7059eb4
+
