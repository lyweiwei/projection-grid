mixin columnHeader(column)
  if column.$orderby
    if column.$orderby.dir > 0
      span.grid-asc
    else
      span.grid-des
  if (column && column.$html)
    != column.$html
  else
    = (typeof column.$text != 'undefined')? column.$text : (column.property || column)

mixin th(column, hasGroup, isSubColumn)
  - var attr = (column.$metadata || {})['attr.head'] || {}
  - var cls = [];
  if column.sortable
    - cls.push('sortable');
  if column.$orderby
    - cls.push('orderby');

  - cls = cls.join(' ');
  if isSubColumn 
    - var colspan = 1, rowspan = 1;
    th(class=cls, colspan=colspan, rowspan=rowspan)&attributes(attributes)&attributes(attr)
      +columnHeader(column)
  else if hasGroup && column.groupExpansion
    - var colspan = column.group.length, rowspan = 1;
    th(class=cls, colspan=colspan, rowspan=rowspan)&attributes(attributes)&attributes(attr)
      +columnHeader(column)
  else if hasGroup 
    - var colspan = 1, rowspan = 2;
    th(class=cls, colspan=colspan, rowspan=rowspan)&attributes(attributes)&attributes(attr)
      +columnHeader(column)
  else 
    th(class=cls)&attributes(attributes)&attributes(attr)
      +columnHeader(column)

mixin td(row, column)
  - var attr = (column.$metadata || {})['attr.body'] || {}

  td&attributes(attributes)&attributes(attr)
    - var res = row[column.property]
    if (res && res.$html)
      != res.$html
    else
      = res

table.table.table-hover.grid&attributes($metadata || {})
<<<<<<< HEAD
  thead
    if isApplyGroup && subSelect.length === 0
      tr.table__row--header
        each columnName in locals['select'] || []
          +th(columns[columnName], true)
    else if isApplyGroup
      tr.table__row--header
        each columnName in locals['select'] || []
          +th(columns[columnName], true)
      tr.table__row--header.table__row--sub-header
        each columnName in locals['subSelect']
          +th(columns[columnName], true, true)
    else
      tr.table__row--header
        each columnName in locals['select'] || []
          +th(columns[columnName])
=======
  if !hideHeaders
    thead
      tr.table__row--header
        each column, index in locals['columns'] || []
          +th(column)
>>>>>>> 5d1cc3f1
  tbody
    each row, i in value
      - var attr = (row.$metadata || {}).attr
      tr.table__row--body&attributes(attr)
        each columnName in locals['selectExpand'] || []
          +td(row, columns[columnName])<|MERGE_RESOLUTION|>--- conflicted
+++ resolved
@@ -45,30 +45,23 @@
       = res
 
 table.table.table-hover.grid&attributes($metadata || {})
-<<<<<<< HEAD
-  thead
-    if isApplyGroup && subSelect.length === 0
-      tr.table__row--header
-        each columnName in locals['select'] || []
-          +th(columns[columnName], true)
-    else if isApplyGroup
-      tr.table__row--header
-        each columnName in locals['select'] || []
-          +th(columns[columnName], true)
-      tr.table__row--header.table__row--sub-header
-        each columnName in locals['subSelect']
-          +th(columns[columnName], true, true)
-    else
-      tr.table__row--header
-        each columnName in locals['select'] || []
-          +th(columns[columnName])
-=======
   if !hideHeaders
     thead
-      tr.table__row--header
-        each column, index in locals['columns'] || []
-          +th(column)
->>>>>>> 5d1cc3f1
+      if isApplyGroup && subSelect.length === 0
+        tr.table__row--header
+          each columnName in locals['select'] || []
+            +th(columns[columnName], true)
+      else if isApplyGroup
+        tr.table__row--header
+          each columnName in locals['select'] || []
+            +th(columns[columnName], true)
+        tr.table__row--header.table__row--sub-header
+          each columnName in locals['subSelect']
+            +th(columns[columnName], true, true)
+      else
+        tr.table__row--header
+          each columnName in locals['select'] || []
+            +th(columns[columnName])
   tbody
     each row, i in value
       - var attr = (row.$metadata || {}).attr
